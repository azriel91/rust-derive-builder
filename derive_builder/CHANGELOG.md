# Change Log
All notable changes to this project will be documented in this file.
This project adheres to [Semantic Versioning](http://semver.org/).

<<<<<<< HEAD
## Unreleased

### Breaking Changes
- Requires Rust 1.18.0 or newer (was 1.15.0) #120
- Updated to `syn` 0.13.10. #120
- Updated to `quote` 0.5.2 #120
- Removed support for deprecated attributes #120

### Internal Changes
- Rewrote options parser using `darling` 0.6.3 #120
=======
## [0.5.2] - 2018-05-31

### Fixed
- Generated code for structs with type parameters and struct-level defaults now compiles #127
>>>>>>> 3435b883

## [0.5.1] - 2017-12-16

### Changed
- The standard library `collections` crate was merged into `alloc`
  ([PR](https://github.com/rust-lang/rust/pull/42648)).
  Correspondingly when using this crate within a crate with `#![no_std]` you must
  use `#![feature(alloc)] extern crate alloc` in your crate,
  was `#![feature(collections)] extern crate collections`.

### Fixed
- `unused_mut` lint (variable does not need to be mutable) #104

## [0.5.0] - 2017-06-30

### Changed

- `#[builder(default)]` and `#[builder(default = "...")]` at the struct level
  change their behaviour and construct a default value for the struct,
  instead of all fields individually.
- builder fields are no longer public by default; Fields can be explicitly
  made public at the struct or field level using the new attribute:
  `#[builder(field(public))]`

### Removed
- removed previously deprecated syntax `#[builder(setter_prefix = "with")]`,
  please use `#[builder(setter(prefix = "with"))]` instead

## [0.4.7] - 2017-04-29

### Fixed
- for generic structs, apply the `T: Clone` type bound in builder impl
  instead of struct definition #91
- only emit the `T: Clone` type bound when it is actually needed, i.e.
  mutable/immutable pattern, but not owned pattern.

## [0.4.6] - 2017-04-26

### Added
- pre-build validation via `#[builder(build_fn(validate = "path::to::fn"))]`

## [0.4.5] - 2017-04-25

### Added
- customize setter names via `#[builder(setter(name = "..."))]`
- customize build_fn name via `#[builder(build_fn(name = "..."))]`
- suppress build method generation via `#[builder(build_fn(skip))]`
- derive additional traits via `#[builder(derive(Trait1, Trait2, ...))]`
- set field visibility separate from setter visibility via
  `#[builder(field(private))]` at the field or struct level

### Deprecated
- builder fields will no longer be public by default in 0.5.0; relying on this
  will now emit a deprecation warning. Fields can be explicitly made public at
  the struct or field level using the new `#[builder(field(public))]`
  attribute. To squelch this warning and opt-into the new behaviour, use the
  `private_fields` crate feature or explicitly set field visibility at the
  struct level.

## [0.4.4] - 2017-04-12

### Added
- try_setters, e.g. `#[builder(try_setter)]`. These setters are exposed
  alongside the normal field setters and allow callers to pass in values which
  have fallible conversions to the needed type through `TryInto`. This
  attribute can only be used on nightly when `#![feature(try_from)]` is
  declared in the consuming crate's root; this will change when Rust issue
  [#33417](https://github.com/rust-lang/rust/issues/33417) is resolved.

## [0.4.3] - 2017-04-11

### Fixed
- `setter(skip)` honors struct-inherited and explicit defaults #68

## [0.4.2] - 2017-04-10

### Fixed
- support generic references in structs #55
- support `#![no_std]` #63

## [0.4.1] - 2017-04-08

### Deprecated
- `#[builder(default)]` and `#[builder(default = "...")]` at the struct level will
  change their behaviour in 0.5.0 and construct a default value for the struct,
  instead of all fields individually. To opt into the new behaviour and squelch
  this deprecation warning you can add the `struct_default` feature flag.

## [0.4.0] - 2017-03-25

### Added
- skip setters, e.g. `#[builder(setter(skip))]`
- default values, e.g. `#[builder(default = "42")]` or just `#[builder(default)]`

### Changed
- deprecated syntax `#[builder(setter_prefix = "with")]`,
  please use `#[builder(setter(prefix = "with"))]` instead
- setter conversions are now off by default, you can opt-into via
  `#[builder(setter(into))]`
- logging is behind a feature flag. To activate it, please add
  `features = ["logging"]` to the dependency in `Cargo.toml`. Then you can use
  it like: `RUST_LOG=derive_builder=trace cargo test`.

### Fixed
- use full path for result #39
- support `#[deny(missing_docs)]` #37
- support `#![no_std]` via `#[builder(no_std)]` #41

## [0.3.0] - 2017-02-05

Requires Rust 1.15 or newer.

### Added
- different setter pattern, e.g. `#[builder(pattern = "immutable")]`
- private setters, e.g. `#[builder(private)]`
- additional debug info via env_logger, e.g.
  `RUST_LOG=derive_builder=trace cargo test`
- prefixes, e.g. `#[builder(setter_prefix = "with")]`
- field specific overrides
- customize builder name, e.g. `#[builder(name = "MyBuilder")]`

### Changed
- migration to macros 1.1
- migration to traditional builder pattern
  i.e. seperate `FooBuilder` struct to build `Foo`
=> please refer to the new docs

### Fixed
- missing lifetime support #21

## [0.2.1] - 2016-09-24

### Fixed
- preserve ordering of attributes #27

## [0.2.0] - 2016-08-22
### Added
- struct fields can be public
- struct fields can have attributes
- the following struct-attributes are copied to the setter-method
 - `/// ...`
 - `#[doc = ...]`
 - `#[cfg(...)]`
 - `#[allow(...)]`

### Changed
- setter-methods are non-consuming now -- breaking change
- setter-methods are public now

### Fixed
- automatic documentation does not work #16

## [0.1.0] - 2016-08-07
### Added
- first implementation
 - generate setter methods
 - support for generic structs

[Unreleased]:  https://github.com/colin-kiegel/rust-derive-builder/compare/v0.5.1...HEAD
[0.5.1]:  https://github.com/colin-kiegel/rust-derive-builder/compare/v0.5.0...v0.5.1
[0.5.0]:  https://github.com/colin-kiegel/rust-derive-builder/compare/v0.4.7...v0.5.0
[0.4.7]:  https://github.com/colin-kiegel/rust-derive-builder/compare/v0.4.6...v0.4.7
[0.4.6]:  https://github.com/colin-kiegel/rust-derive-builder/compare/v0.4.5...v0.4.6
[0.4.5]:  https://github.com/colin-kiegel/rust-derive-builder/compare/v0.4.4...v0.4.5
[0.4.4]:  https://github.com/colin-kiegel/rust-derive-builder/compare/v0.4.3...v0.4.4
[0.4.3]:  https://github.com/colin-kiegel/rust-derive-builder/compare/v0.4.2...v0.4.3
[0.4.2]:  https://github.com/colin-kiegel/rust-derive-builder/compare/v0.4.1...v0.4.2
[0.4.1]:  https://github.com/colin-kiegel/rust-derive-builder/compare/v0.4.0...v0.4.1
[0.4.0]:  https://github.com/colin-kiegel/rust-derive-builder/compare/v0.3.0...v0.4.0
[0.3.0]:  https://github.com/colin-kiegel/rust-derive-builder/compare/v0.2.1...v0.3.0
[0.2.1]:  https://github.com/colin-kiegel/rust-derive-builder/compare/v0.2.0...v0.2.1
[0.2.0]:  https://github.com/colin-kiegel/rust-derive-builder/compare/v0.1.0...v0.2.0
[0.1.0]: https://github.com/colin-kiegel/rust-derive-builder/tree/v0.1.0<|MERGE_RESOLUTION|>--- conflicted
+++ resolved
@@ -2,7 +2,6 @@
 All notable changes to this project will be documented in this file.
 This project adheres to [Semantic Versioning](http://semver.org/).
 
-<<<<<<< HEAD
 ## Unreleased
 
 ### Breaking Changes
@@ -13,12 +12,11 @@
 
 ### Internal Changes
 - Rewrote options parser using `darling` 0.6.3 #120
-=======
+
 ## [0.5.2] - 2018-05-31
 
 ### Fixed
 - Generated code for structs with type parameters and struct-level defaults now compiles #127
->>>>>>> 3435b883
 
 ## [0.5.1] - 2017-12-16
 
